---
language: Chapel
filename: learnchapel.chpl
contributors:
    - ["Ian J. Bertolacci", "http://www.cs.colostate.edu/~ibertola/"]
---

You can read all about Chapel at [Cray's official Chapel website](http://chapel.cray.com).
In short, Chapel is an open-source, high-productivity, parallel-programming language in development at Cray Inc., and is designed to run on multi-core PCs as well as multi-kilocore supercomputers.

More information and support can be found at the bottom of this document.

```c
// Comments are C-family style
// one line comment
/*
  multi-line comment
*/

// Basic printing
write( "Hello, " );
writeln( "World!" );
// write and writeln can take a list of things to print.
// each thing is printed right next to each other, so include your spacing!
writeln( "There are ", 3, " commas (\",\") in this line of code" );
// Different output channels
stdout.writeln( "This goes to standard output (just like plain writeln( ) does)");
stderr.writeln( "This goes to standard error" );

// Variables dont have to be explicitly typed as long as 
// the compiler can figure out the type that it will hold.
var myVar = 10; // 10 is an int, so myVar is implicitly an int
myVar = -10;
var mySecondVar = myVar;
// var anError; // this would be a compile time error.

// We can (and should) explicitly type things
var myThirdVar: real; // define mySecondVar as a real
var myFourthVar: real = -1.234;
myThirdVar = myFourthVar;

// There are a number of basic types.
var myInt: int = -1000; // Signed ints
var myUint: uint = 1234; // Unsigned ints
var myReal: real = 9.876; // Floating point numbers
var myImag: imag = 5.0i; // Imaginary numbers
var myCplx: complex = 10 + 9i; // Complex numbers
myCplx = myInt + myImag ; // Another way to form complex numbers
var myBool: bool = false; // Booleans
var myStr: string = "Some string..."; // Strings

// Some types can have sizes
var my8Int: int(8) = 10; // 8 bit (one byte) sized int;
var my64Real: real(64) = 1.516; // 64 bit (8 bytes) sized real

// Typecasting
var intFromReal = myReal : int;
var intFromReal2: int = myReal : int;

// consts are constants, they cannot be changed after set in runtime
const almostPi: real = 22.0/7.0;

// params are constants whose value must be known statically at compile time
// Like consts, they cannot be changed during runtime
param compileTimeConst: int = 16;

// The config modifier allows values to be set at the command line
// and is much easier that the usual getOpts debacle 
// config vars and consts can be changed through the command line at run time
config var varCmdLineArg: int = -123; 
config const constCmdLineArg: int = 777;
// Set with --VarName=Value or --VarName Value at run time

// config params can be set at compile time
config param paramCmdLineArg: bool = false;
writeln( varCmdLineArg, ", ", constCmdLineArg, ", ", paramCmdLineArg );
// Set config with --set paramCmdLineArg=value at compile time

// refs operate much like a reference in C++
var actual = 10;
ref refToActual = actual; // refToActual refers to actual
writeln( actual, " == ", refToActual ); // prints the same value
actual = -123; // modify actual (which refToActual refers to)
writeln( actual, " == ", refToActual ); // prints the same value
refToActual = 99999999; // modify what refToActual refers to (which is actual)
writeln( actual, " == ", refToActual ); // prints the same value

// Math operators
var a: int, thisInt = 1234, thatInt = 5678;
a = thisInt + thatInt;  // Addition
a = thisInt * thatInt;  // Multiplication
a = thisInt - thatInt;  // Subtraction
a = thisInt / thatInt;  // Division
a = thisInt ** thatInt; // Exponentiation
a = thisInt % thatInt;  // Remainder (modulo)

// Logical Operators
var b: bool, thisBool = false, thatBool = true;
b = thisBool && thatBool; // Logical and
b = thisBool || thatBool; // Logical or
b = !thisBool;            // Logical negation

// Relational Operators
b = thisInt > thatInt;           // Greater-than
b = thisInt >= thatInt;          // Greater-than-or-equal-to
b = thisInt < a && a <= thatInt; // Less-than, and, less-than-or-equal-to
b = thisInt != thatInt;          // Not-equal-to
b = thisInt == thatInt;          // Equal-to

// Bitwise operations
a = thisInt << 10;     // Left-bit-shift by 10 bits;
a = thatInt >> 5;      // Right-bit-shift by 5 bits;
a = ~thisInt;          // Bitwise-negation
a = thisInt ^ thatInt; // Bitwise exclusive-or

// Compound assignment operations
a += thisInt;          // Addition-equals ( a = a + thisInt;)
a *= thatInt;          // Times-equals ( a = a * thatInt; )
b &&= thatBool;        // Logical-and-equals ( b = b && thatBool; )
a <<= 3;               // Left-bit-shift-equals ( a = a << 10; )
// and many, many more.
// Unlike other C family languages there are no 
// pre/post-increment/decrement operators like
//  ++j, --j, j++, j-- 

// Swap operator
var old_this = thisInt;
var old_that = thatInt;
thisInt <=> thatInt; // Swap the values of thisInt and thatInt
writeln( (old_this == thatInt) && (old_that == thisInt) );

// Operator overloads can also be defined, as we'll see with procedures

// Tuples can be of the same type
var sameTup: 2*int = (10,-1);
var sameTup2 = (11, -6);
// or different types
var diffTup: (int,real,complex) = (5, 1.928, myCplx);
var diffTupe2 = ( 7, 5.64, 6.0+1.5i );

// Accessed using array bracket notation
// However, tuples are all 1-indexed
writeln( "(", sameTup[1], ",", sameTup[2], ")" );
writeln( diffTup );

// Tuples can also be written into.
diffTup[1] = -1;

// Can expand tuple values into their own variables
var (tupInt, tupReal, tupCplx) = diffTup;
writeln( diffTup == (tupInt, tupReal, tupCplx) );

// Useful for writing a list of variables ( as is common in debugging)
writeln( (a,b,thisInt,thatInt,thisBool,thatBool) );

// Type aliasing
type chroma = int;        // Type of a single hue
type RGBColor = 3*chroma; // Type representing a full color 
var black: RGBColor = ( 0,0,0 );
var white: RGBColor = ( 255, 255, 255 );

// If-then-else works just like any other C-family language
if 10 < 100 then
  writeln( "All is well" );

if -1 < 1 then
  writeln( "Continuing to believe reality" );
else
  writeln( "Send mathematician, something's wrong" );

if ( 10 > 100 ) {
  writeln( "Universe broken. Please reboot universe." );
}

if ( a % 2 == 0 ) {
  writeln( a, " is even." );
} else {
  writeln( a, " is odd." );
}

if ( a % 3 == 0 ) {
  writeln( a, " is even divisible by 3." );
} else if ( a % 3 == 1 ){
  writeln( a, " is divided by 3 with a remainder of 1." );
} else {
  writeln( b, " is divided by 3 with a remainder of 2." );
}

// Ternary: if-then-else in a statement
var maximum = if ( thisInt < thatInt ) then thatInt else thisInt;

// Select statements are much like switch statements in other languages
// However, Select statements don't cascade like in C or Java
var inputOption = "anOption";
select( inputOption ){
  when "anOption" do writeln( "Chose 'anOption'" );
  when "otherOption" {
    writeln( "Chose 'otherOption'" );
    writeln( "Which has a body" );
  }
  otherwise { 
    writeln( "Any other Input" );
    writeln( "the otherwise case doesn't need a do if the body is one line" );
  }
}

// While and Do-While loops are basically the same in every language.
var j: int = 1;
var jSum: int = 0;
while( j <= 1000 ){
  jSum += j;
  j += 1;
}
writeln( jSum );

// Do-While loop
do{
  jSum += j;
  j += 1;
}while( j <= 10000 );
writeln( jSum );

// For loops are much like those in python in that they iterate over a range.
// Ranges themselves are types, and can be stuffed into variables 
// (more about that later)
for i in 1..10 do write( i , ", ") ;
writeln( );

var iSum: int = 0;
for i in 1..1000 {
  iSum += i;
}
writeln( iSum );

for x in 1..10 {
  for y in 1..10 {
    write( (x,y), "\t" );
  }
  writeln( );
}

// Ranges and Domains
// For-loops and arrays both use ranges and domains to 
// define an index set that can be iterated over.
// Ranges are single dimensional
// Domains can be multi-dimensional and can 
// represent indices of different types as well.
// They are first-class citizen types, and can be assigned into variables
var range1to10: range = 1..10;  // 1, 2, 3, ..., 10
var range2to11 = 2..11; // 2, 3, 4, ..., 11
var rangeThistoThat: range = thisInt..thatInt; // using variables
var rangeEmpty: range = 100..-100 ; // this is valid but contains no indices 

// Ranges can be unbounded 
var range1toInf: range(boundedType=BoundedRangeType.boundedLow) = 1.. ; 
// 1, 2, 3, 4, 5, ...
// Note: the range(boundedType= ... ) is only 
// necessary if we explicitly type the variable

var rangeNegInfto1 = ..1; // ..., -4, -3, -2, -1, 0, 1

// Ranges can be strided using the 'by' operator.
var range2to10by2: range(stridable=true) = 2..10 by 2; // 2, 4, 6, 8, 10
// Note: the range(stridable=true) is only 
// necessary if we explicitly type the variable

// Use by to create a reverse range
var reverse2to10by2 = 10..2 by -2; // 10, 8, 6, 4, 2

// The end point of a range can be determined using the count (#) operator
var rangeCount: range = -5..#12; // range from -5 to 6

// Can mix operators
var rangeCountBy: range(stridable=true) = -5..#12 by 2; // -5, -3, -1, 1, 3, 5
writeln( rangeCountBy );

// Can query properties of the range
// Print the first index, last index, number of indices, 
// stride, and ask if 2 is include in the range
writeln( ( rangeCountBy.first, rangeCountBy.last, rangeCountBy.length, 
           rangeCountBy.stride, rangeCountBy.member( 2 ) ) );

for i in rangeCountBy{
  write( i, if i == rangeCountBy.last then "\n" else ", " );
}

// Rectangular domains are defined using the same range syntax
var domain1to10: domain(1) = {1..10};        // 1D domain from 1..10;
var twoDimensions: domain(2) = {-2..2,0..2}; // 2D domain over product of ranges
var thirdDim: range = 1..16;
var threeDims: domain(3) = {thirdDim, 1..10, 5..10}; // using a range variable

// Can iterate over the indices as tuples
for idx in twoDimensions do
  write( idx , ", ");
writeln( );

// or can deconstruct the tuple
for (x,y) in twoDimensions {
  write( "(", x, ", ", y, ")", ", " );
}
writeln( );

// Associative domains act like sets
var stringSet: domain(string); // empty set of strings
stringSet += "a";
stringSet += "b";
stringSet += "c";
stringSet += "a"; // Redundant add "a"  
stringSet -= "c"; // Remove "c"
writeln( stringSet ); 

// Array are similar to those of other languages.
// Their sizes are defined using domains that represent their indices
var intArray: [1..10] int;
var intArray2: [{1..10}] int; //equivalent

// Accessed using bracket notation
for i in 1..10 do
  intArray[i] = -i;
writeln( intArray );
// We cannot access intArray[0] because it exists outside 
// of the index set, {1..10}, we defined it to have.
// intArray[11] is illegal for the same reason.

var realDomain: domain(2) = {1..5,1..7};
var realArray: [realDomain] real;
var realArray2: [1..5,1..7] real;   // Equivalent 
var realArray3: [{1..5,1..7}] real; // Equivalent

for i in 1..5 {
  for j in realDomain.dim(2) {   // Only use the 2nd dimension of the domain
    realArray[i,j] = -1.61803 * i + 0.5 * j;  // Access using index list
    var idx: 2*int = (i,j);                   // Note: 'index' is a keyword
    realArray[idx] = - realArray[(i,j)];      // Index using tuples
  }
}

// Arrays have domains as members that we can iterate over
for idx in realArray.domain {  // Again, idx is a 2*int tuple 
  realArray[idx] = 1 / realArray[idx[1],idx[2]]; // Access by tuple and list   
}

writeln( realArray );

// Can also iterate over the values of an array
var rSum: real = 0;
for value in realArray {
  rSum += value; // Read a value
  value = rSum;  // Write a value
}
writeln( rSum, "\n", realArray );

// Using associative domains we can create associative arrays (dictionaries)
var dictDomain: domain(string) = { "one", "two" };
var dict: [dictDomain] int = [ "one" => 1, "two" => 2 ];
dict["three"] = 3;
for key in dictDomain do writeln( dict[key] );

// Chapel procedures have similar syntax to other languages functions.
proc fibonacci( n : int ) : int {
  if ( n <= 1 ) then return n;
  return fibonacci( n-1 ) + fibonacci( n-2 );
}

// Input parameters can be untyped (a generic procedure)
proc doublePrint( thing ): void {
  write( thing, " ", thing, "\n");
}

// Return type can be inferred (as long as the compiler can figure it out)
proc addThree( n ) {
  return n + 3;
}

doublePrint( addThree( fibonacci( 20 ) ) );

// Can also take 'unlimited' number of parameters
proc maxOf( x ...?k ) { 
  // x refers to a tuple of one type, with k elements
  var maximum = x[1];
  for i in 2..k do maximum = if (maximum < x[i]) then x[i] else maximum;
  return maximum;
}
writeln( maxOf( 1, -10, 189, -9071982, 5, 17, 20001, 42 ) );

// The ? operator is called the query operator, and is used to take 
// undetermined values (like tuple or array sizes, and generic types).

// Taking arrays as parameters.
// The query operator is used to determine the domain of A.
// This is important to define the return type (if you wanted to)
proc invertArray( A: [?D] int ): [D] int{
  for a in A do a = -a;
  return A;
}

writeln( invertArray( intArray ) );

// Procedures can have default parameter values, and
// the parameters can be named in the call, even out of order
proc defaultsProc( x: int, y: real = 1.2634 ): (int,real){
  return (x,y);
}

writeln( defaultsProc( 10 ) );
writeln( defaultsProc( x=11 ) );
writeln( defaultsProc( x=12, y=5.432 ) );
writeln( defaultsProc( y=9.876, x=13 ) );

// Intent modifiers on the arguments convey how 
// those arguments are passed to the procedure
// in: copy arg in, but not out
// out: copy arg out, but not in
// inout: copy arg in, copy arg out
// ref: pass arg by reference
proc intentsProc( in inarg, out outarg, inout inoutarg, ref refarg ){
  writeln( "Inside Before: ", (inarg, outarg, inoutarg, refarg) );
  inarg = inarg + 100;
  outarg = outarg + 100;
  inoutarg = inoutarg + 100;
  refarg = refarg + 100;
  writeln( "Inside After: ", (inarg, outarg, inoutarg, refarg) );
}

var inVar: int = 1;
var outVar: int = 2;
var inoutVar: int = 3;
var refVar: int = 4;
writeln( "Outside Before: ", (inVar, outVar, inoutVar, refVar) );
intentsProc( inVar, outVar, inoutVar, refVar );
writeln( "Outside After: ", (inVar, outVar, inoutVar, refVar) );

// Similarly we can define intents on the return type
// refElement returns a reference to an element of array
proc refElement( array : [?D] ?T, idx ) ref : T {
  return array[ idx ]; // returns a reference to 
}

var myChangingArray : [1..5] int = [1,2,3,4,5];
writeln( myChangingArray );
// Store reference to element in ref variable 
ref refToElem = refElement( myChangingArray, 5 ); 
writeln( refToElem );
refToElem = -2; // modify reference which modifies actual value in array
writeln( refToElem );
writeln( myChangingArray );
// This makes more practical sense for class methods where references to 
// elements in a data-structure are returned via a method or iterator

// We can query the type of arguments to generic procedures
// Here we define a procedure that takes two arguments of
// the same type, yet we don't define what that type is.
proc genericProc( arg1 : ?valueType, arg2 : valueType ): void {
  select( valueType ){
    when int do writeln( arg1, " and ", arg2, " are ints" );
    when real do writeln( arg1, " and ", arg2, " are reals" );
    otherwise writeln( arg1, " and ", arg2, " are somethings!" );
  }
}

genericProc( 1, 2 );
genericProc( 1.2, 2.3 );
genericProc( 1.0+2.0i, 3.0+4.0i );

// We can also enforce a form of polymorphism with the 'where' clause
// This allows the compiler to decide which function to use.
// Note: that means that all information needs to be known at compile time. 
// The param modifier on the arg is used to enforce this constraint.
proc whereProc( param N : int ): void
 where ( N > 0 ) {
  writeln( "N is greater than 0" );  
}

proc whereProc( param N : int ): void
 where ( N < 0 ) {
  writeln( "N is less than 0" );  
}

whereProc( 10 );
whereProc( -1 );
// whereProc( 0 ) would result in a compiler error because there 
// are no functions that satisfy the where clause's condition.
// We could have defined a whereProc without a where clause that would then have
// served as a catch all for all the other cases (of which there is only one).

// Operator definitions are through procedures as well.
// We can define the unary operators:
// + - ! ~
// and the binary operators:
// + - * / % ** == <= >= < > << >> & | ˆ by 
// += -= *= /= %= **= &= |= ˆ= <<= >>= <=>

// Boolean exclusive or operator
proc ^( left : bool, right : bool ): bool {
  return (left || right) && !( left && right );
}

writeln( true  ^ true  );
writeln( false ^ true  );
writeln( true  ^ false );
writeln( false ^ false );

// Define a * operator on any two types that returns a tupe of those types
proc *( left : ?ltype, right : ?rtype): ( ltype, rtype ){
  return (left, right );
}

writeln( 1 * "a" ); // Uses our * operator
writeln( 1 * 2 );   // Uses the default * operator

/*
Note: You could break everything if you get careless with your overloads.
This here will break everything. Don't do it.
proc +( left: int, right: int ): int{
  return left - right;
} 
*/

// Iterators are a sisters to the procedure, and almost 
// everything about procedures also applies to iterators
// However, instead of returning a single value, 
// iterators yield many values to a loop.
// This is useful when a complicated set or order of iterations is needed but 
// allows the code defining the iterations to be separate from the loop body.
iter oddsThenEvens( N: int ): int {
  for i in 1..N by 2 do
    yield i; // yield values instead of returning.
  for i in 2..N by 2 do
    yield i;
}

for i in oddsThenEvens( 10 ) do write( i, ", " );
writeln( );

// Classes are similar to those in C++ and Java.
// They currently lack privatization
class MyClass {
  // Member variables
  var memberInt : int; 
  var memberBool : bool = true; 

  // Classes have default constructors that dont need to be coded (see below)
  // Our explicitly defined constructor
  proc MyClass( val : real ){
    this.memberInt = ceil( val ): int;
  }

  // Our explicitly defined destructor
  proc ~MyClass( ){
    writeln( "MyClass Destructor called ", (this.memberInt, this.memberBool) );
  }

  // Class methods
  proc setMemberInt( val: int ){
    this.memberInt = val;
  }
  
  proc setMemberBool( val: bool ){
    this.memberBool = val;
  }

  proc getMemberInt( ): int{ 
    return this.memberInt;
  }

  proc getMemberBool( ): bool {
    return this.memberBool;
  }
  
}

// Construct using default constructor, using default values
var myObject = new MyClass( 10 );
    myObject = new MyClass( memberInt = 10 ); // Equivalent
writeln( myObject.getMemberInt( ) );
// ... using our values
var myDiffObject = new MyClass( -1, true );
    myDiffObject = new MyClass( memberInt = -1, 
                                memberBool = true ); // Equivalent
writeln( myDiffObject );

// Construct using written constructor
var myOtherObject = new MyClass( 1.95 );
    myOtherObject = new MyClass( val = 1.95 ); // Equivalent
writeln( myOtherObject.getMemberInt( ) );

// We can define an operator on our class as well but 
// the definition has to be outside the class definition
proc +( A : MyClass, B : MyClass) : MyClass {
  return new MyClass( memberInt = A.getMemberInt( ) + B.getMemberInt( ),
                      memberBool = A.getMemberBool( ) || B.getMemberBool( ) );
}

var plusObject = myObject + myDiffObject;
writeln( plusObject );

// Destruction
delete myObject;
delete myDiffObject;
delete myOtherObject;
delete plusObject;

// Classes can inherit from one or more parent classes
class MyChildClass : MyClass {
  var memberComplex: complex;
}

// Generic Classes
class GenericClass {
  type classType;
  var classDomain: domain(1);
  var classArray: [classDomain] classType;
  
  // Explicit constructor
  proc GenericClass( type classType, elements : int ){
    this.classDomain = {1..#elements};
  }
  
  // Copy constructor
  // Note: We still have to put the type as an argument, but we can 
  // default to the type of the other object using the query (?) operator
  // Further, we can take advantage of this to allow our copy constructor
  // to copy classes of different types and cast on the fly
  proc GenericClass( other : GenericClass(?otherType), 
                     type classType = otherType ) {
    this.classDomain = other.classDomain;
    // Copy and cast
    for idx in this.classDomain do this[ idx ] = other[ idx ] : classType; 
  }
  
  // Define bracket notation on a GenericClass 
  // object so it can behave like a normal array
  // i.e. objVar[ i ] or objVar( i )
  proc this( i : int ) ref : classType {
    return this.classArray[ i ];
  }
  
  // Define an implicit iterator for the class 
  // to yield values from the array to a loop
  // i.e. for i in objVar do ....
  iter these( ) ref : classType {
    for i in this.classDomain do
      yield this[i];
  }
  
}

var realList = new GenericClass( real, 10 );
// We can assign to the member array of the object using the bracket 
// notation that we defined ( proc this( i: int ){ ... }  )
for i in realList.classDomain do realList[i] = i + 1.0;
// We can iterate over the values in our list with the iterator 
// we defined ( iter these( ){ ... } )
for value in realList do write( value, ", " );
writeln( );

// Make a copy of realList using the copy constructor
var copyList = new GenericClass( realList );
for value in copyList do write( value, ", " );
writeln( );

// Make a copy of realList and change the type, also using the copy constructor
var copyNewTypeList = new GenericClass( realList, int );
for value in copyNewTypeList do write( value, ", " );
writeln( );

// Parallelism
// In other languages, parallelism is typically this is done with 
// complicated libraries and strange class structure hierarchies.
// Chapel has it baked right into the language.

// A begin statement will spin the body of that statement off into one new task.
// A sync statement will ensure that the progress of the main 
// task will not progress until the children have synced back up.
sync {
  begin { // Start of new task's body
    var a = 0;
    for i in 1..1000 do a += 1;
    writeln( "Done: ", a);
  } // End of new tasks body
  writeln( "spun off a task!");
}
writeln( "Back together" );

proc printFibb( n: int ){
  writeln( "fibonacci(",n,") = ", fibonacci( n ) );
}

// A cobegin statement will spin each statement of the body into one new task
cobegin {
  printFibb( 20 ); // new task
  printFibb( 10 ); // new task
  printFibb( 5 );  // new task
  { 
    // This is a nested statement body and thus is a single statement
    // to the parent statement and is executed by a single task
    writeln( "this gets" );
    writeln( "executed as" );
    writeln( "a whole" );
  }
}
// Notice here that the prints from each statement may happen in any order.

// Coforall loop will create a new task for EACH iteration
var num_tasks = 10; // Number of tasks we want
coforall taskID in 1..#num_tasks {
  writeln( "Hello from task# ", taskID );
}
// Again we see that prints happen in any order.
// NOTE! coforall should be used only for creating tasks!
// Using it to iterating over a structure is very a bad idea!

// forall loops are another parallel loop, but only create a smaller number 
// of tasks, specifically --dataParTasksPerLocale=number of task
forall i in 1..100 {
  write( i, ", ");
}
writeln( );
// Here we see that there are sections that are in order, followed by 
// a section that would not follow ( e.g. 1, 2, 3, 7, 8, 9, 4, 5, 6, ).
// This is because each task is taking on a chunk of the range 1..10
// (1..3, 4..6, or 7..9) doing that chunk serially, but each task happens
// in parallel.
// Your results may depend on your machine and configuration

// For both the forall and coforall loops, the execution of the 
// parent task will not continue until all the children sync up.

// forall loops are particularly useful for parallel iteration over arrays.
// Lets run an experiment to see how much faster a parallel loop is
use Time; // Import the Time module to use Timer objects
var timer: Timer; 
var myBigArray: [{1..4000,1..4000}] real; // Large array we will write into
// Serial Experiment
timer.start( ); // Start timer
for (x,y) in myBigArray.domain { // Serial iteration
  myBigArray[x,y] = (x:real) / (y:real);
}
timer.stop( ); // Stop timer
writeln( "Serial: ", timer.elapsed( ) ); // Print elapsed time
timer.clear( ); // Clear timer for parallel loop

// Parallel Experiment
timer.start( ); // start timer
forall (x,y) in myBigArray.domain { // Parallel iteration
  myBigArray[x,y] = (x:real) / (y:real);
}
timer.stop( ); // Stop timer
writeln( "Parallel: ", timer.elapsed( ) ); // Print elapsed time
timer.clear( );
// You may have noticed that (depending on how many cores you have) 
// that the parallel loop went faster than the serial loop

// A succinct way of writing a forall loop over an array:
// iterate over values
[ val in myBigArray ] val = 1 / val; 
// or iterate over indicies
[ idx in myBigArray.domain ] myBigArray[idx] = -myBigArray[idx]; 
```

Who is this tutorial for?
-------------------------
<<<<<<< HEAD
This tutorial is for people who want to learn the ropes of Chapel without having to hear about what fiber mixture the ropes are, or how they were braided, or how the braid configurations differ between one another.
=======

This tutorial is for people who want to learn the ropes of chapel without having to hear about what fiber mixture the ropes are, or how they were braided, or how the braid configurations differ between one another.
>>>>>>> 71f87d44
It won't teach you how to develop amazingly performant code, and it's not exhaustive. 
Refer to the [language specification](http://chapel.cray.com/language.html) and the [library documentation](http://chapel.cray.com/docs/latest/) for more details.

Occasionally check back here and on the [Chapel site](http://chapel.cray.com) to see if more topics have been added or more tutorials created.

### What this tutorial is lacking:

 * Modules and standard modules
 * Synchronize and atomic variables
 * Multiple Locales (distributed memory system)
 * ```proc main(){ ... }```
 * Records
 * Whole/sliced array assignment
 * Reductions and scans
 * Range and domain slicing
 * Parallel iterators

Your input, questions, and discoveries are important to the developers!
-----------------------------------------------------------------------

The Chapel language is still in-development (version 1.11.0), so there are occasional hiccups with performance and language features.
The more information you give the Chapel development team about issues you encounter or features you would like to see, the better the language becomes.
Feel free to email the team and other developers through the [sourceforge email lists](https://sourceforge.net/p/chapel/mailman).

If you're really interested in the development of the compiler or contributing to the project, 
[check out the master Github repository](https://github.com/chapel-lang/chapel).
It is under the [Apache 2.0 License](http://www.apache.org/licenses/LICENSE-2.0).

Installing the Compiler
-----------------------

Chapel can be built and installed on your average 'nix machine (and cygwin).
[Download the latest release version](https://github.com/chapel-lang/chapel/releases/)
<<<<<<< HEAD
and its as easy as
 1. `tar -xvf chapel-1.11.0.tar.gz`
 2. `cd chapel-1.11.0`
 3. `make`
 4. `source util/setchplenv.bash # or .sh or .csh or .fish`
=======
and its as easy as 

 1. ```tar -xvf chapel-1.11.0.tar.gz```
 2. ```cd chapel-1.11.0```
 3. ```make```
 4. ```source util/setchplenv.bash # or .sh or .csh or .fish```
>>>>>>> 71f87d44

You will need to `source util/setchplenv.EXT` from within the Chapel directory (`$CHPL_HOME`) every time your terminal starts so its suggested that you drop that command in a script that will get executed on startup (like .bashrc).

Chapel is easily installed with Brew for OS X
<<<<<<< HEAD
 1. `brew update`
 2. `brew install chapel`

Compiling Code
--------------
Builds like other compilers

`chpl myFile.chpl -o myExe`

A notable argument, `--fast` enables a number of optimizations and disables array bounds checks. Should only enable when application is stable.
=======

 1. ```brew update```
 2. ```brew install chapel```

Compiling Code
--------------

Builds like other compilers:

```chpl myFile.chpl -o myExe```

A notable argument:

 * ``--fast``: enables a number of optimizations and disables array bounds checks. Should only enable when application is stable.
>>>>>>> 71f87d44
<|MERGE_RESOLUTION|>--- conflicted
+++ resolved
@@ -761,12 +761,8 @@
 
 Who is this tutorial for?
 -------------------------
-<<<<<<< HEAD
-This tutorial is for people who want to learn the ropes of Chapel without having to hear about what fiber mixture the ropes are, or how they were braided, or how the braid configurations differ between one another.
-=======
 
 This tutorial is for people who want to learn the ropes of chapel without having to hear about what fiber mixture the ropes are, or how they were braided, or how the braid configurations differ between one another.
->>>>>>> 71f87d44
 It won't teach you how to develop amazingly performant code, and it's not exhaustive. 
 Refer to the [language specification](http://chapel.cray.com/language.html) and the [library documentation](http://chapel.cray.com/docs/latest/) for more details.
 
@@ -800,42 +796,22 @@
 
 Chapel can be built and installed on your average 'nix machine (and cygwin).
 [Download the latest release version](https://github.com/chapel-lang/chapel/releases/)
-<<<<<<< HEAD
-and its as easy as
- 1. `tar -xvf chapel-1.11.0.tar.gz`
- 2. `cd chapel-1.11.0`
- 3. `make`
- 4. `source util/setchplenv.bash # or .sh or .csh or .fish`
-=======
 and its as easy as 
 
  1. ```tar -xvf chapel-1.11.0.tar.gz```
  2. ```cd chapel-1.11.0```
  3. ```make```
  4. ```source util/setchplenv.bash # or .sh or .csh or .fish```
->>>>>>> 71f87d44
 
 You will need to `source util/setchplenv.EXT` from within the Chapel directory (`$CHPL_HOME`) every time your terminal starts so its suggested that you drop that command in a script that will get executed on startup (like .bashrc).
 
 Chapel is easily installed with Brew for OS X
-<<<<<<< HEAD
- 1. `brew update`
- 2. `brew install chapel`
+
+ 1. ```brew update```
+ 2. ```brew install chapel```
 
 Compiling Code
 --------------
-Builds like other compilers
-
-`chpl myFile.chpl -o myExe`
-
-A notable argument, `--fast` enables a number of optimizations and disables array bounds checks. Should only enable when application is stable.
-=======
-
- 1. ```brew update```
- 2. ```brew install chapel```
-
-Compiling Code
---------------
 
 Builds like other compilers:
 
@@ -843,5 +819,4 @@
 
 A notable argument:
 
- * ``--fast``: enables a number of optimizations and disables array bounds checks. Should only enable when application is stable.
->>>>>>> 71f87d44
+ * ``--fast``: enables a number of optimizations and disables array bounds checks. Should only enable when application is stable.