---
language: Elm
contributors:
    - ["Max Goldstein", "http://maxgoldste.in/"]
---

Elm is a functional reactive programming language that compiles to (client-side)
JavaScript. Elm is statically typed, meaning that the compiler catches most
errors immediately and provides a clear and understandable error message. Elm is
great for designing user interfaces and games for the web.


```haskell
-- Single line comments start with two dashes.
{- Multiline comments can be enclosed in a block like this.
{- They can be nested. -}
-}

{-- The Basics --}

-- Arithmetic
1 + 1 -- 2
8 - 1 -- 7
10 * 2 -- 20

-- Every number literal without a decimal point can be either an Int or a Float.
33 / 2 -- 16.5 with floating point division
33 // 2 -- 16 with integer division

-- Exponents
5 ^ 2 -- 25

-- Booleans
not True -- False
not False -- True
1 == 1 -- True
1 /= 1 -- False
1 < 10 -- True

-- Strings and characters
"This is a string because it uses double quotes."
'a' -- characters in single quotes

-- Strings can be appended.
"Hello " ++ "world!" -- "Hello world!"

{-- Lists, Tuples, and Records --}

-- Every element in a list must have the same type.
["the", "quick", "brown", "fox"]
[1, 2, 3, 4, 5]
-- The second example can also be written with two dots.
[1..5]

-- Append lists just like strings.
[1..5] ++ [6..10] == [1..10] -- True

-- To add one item, use "cons".
0 :: [1..5] -- [0, 1, 2, 3, 4, 5]

-- The head and tail of a list are returned as a Maybe. Instead of checking
-- every value to see if it's null, you deal with missing values explicitly.
List.head [1..5] -- Just 1
List.tail [1..5] -- Just [2, 3, 4, 5]
List.head [] -- Nothing
-- List.functionName means the function lives in the List module.

-- Every element in a tuple can be a different type, but a tuple has a
-- fixed length.
("elm", 42)

-- Access the elements of a pair with the first and second functions.
-- (This is a shortcut; we'll come to the "real way" in a bit.)
fst ("elm", 42) -- "elm"
snd ("elm", 42) -- 42

<<<<<<< HEAD
-- Records are like tuples but the fields have names. The order of fields
-- doesn't matter. Notice that record values use equals signs, not colons.
{ x = 3, y = 7}
=======
-- Records are like tuples but the fields have names.
-- Notice that equals signs, not colons, are used.
{ x = 3, y = 7 }
>>>>>>> fb4f3466

-- Access a field with a dot and the field name.
{ x = 3, y = 7 }.x -- 3

<<<<<<< HEAD
-- Or with an accessor fuction, which is a dot and the field name on its own.
.y { x = 3, y = 7} -- 7
=======
-- Or with an accessor fuction, a dot and then the field name.
.y { x = 3, y = 7 } -- 7
>>>>>>> fb4f3466

-- Update the fields of a record. (It must have the fields already.)
{ person |
  name = "George" }

-- Update multiple fields at once, using the current values.
{ particle |
  position = particle.position + particle.velocity,
  velocity = particle.velocity + particle.acceleration }

{-- Control Flow --}

-- If statements always have an else, and the branches must be the same type.
if powerLevel > 9000 then
  "WHOA!"
else
  "meh"

-- If statements can be chained.
if n < 0 then
  "n is negative"
else if n > 0 then
  "n is positive"
else
  "n is zero"

-- Use case statements to pattern match on different possibilities.
case aList of
  [] -> "matches the empty list"
  [x]-> "matches a list of exactly one item, " ++ toString x
  x::xs -> "matches a list of at least one item whose head is " ++ toString x
-- Pattern matches go in order. If we put [x] last, it would never match because
-- x::xs also matches (xs would be the empty list). Matches do not "fall through".

-- Pattern match on a Maybe.
case List.head aList of
  Just x -> "The head is " ++ toString x
  Nothing -> "The list was empty."

{-- Functions --}

-- Elm's syntax for functions is very minimal, relying mostly on whitespace
-- rather than parentheses and curly brackets. There is no "return" keyword.

-- Define a function with its name, arguments, an equals sign, and the body.
multiply a b =
  a * b

-- Apply (call) a function by passing it arguments (no commas necessary).
multiply 7 6 -- 42

-- Partially apply a function by passing only some of its arguments.
-- Then give that function a new name.
double =
  multiply 2

-- Constants are similar, except there are no arguments.
answer =
  42

-- Pass functions as arguments to other functions.
List.map double [1..4] -- [2, 4, 6, 8]

-- Or write an anonymous function.
List.map (\a -> a * 2) [1..4] -- [2, 4, 6, 8]

-- You can pattern match in function definitions when there's only one case.
-- This function takes one tuple rather than two arguments.
area (width, height) =
  width * height

area (6, 7) -- 42

-- Use curly brackets to pattern match record field names.
-- Use let to define intermediate values.
volume {width, height, depth} =
  let
    area = width * height
  in
    area * depth

volume { width = 3, height = 2, depth = 7 } -- 42

-- Functions can be recursive.
fib n =
  if n < 2 then
    1
  else
    fib (n - 1) + fib (n - 2)

List.map fib [0..8] -- [1, 1, 2, 3, 5, 8, 13, 21, 34]

-- Another recursive function (use List.length in real code).
listLength aList =
  case aList of
    [] -> 0
    x::xs -> 1 + listLength xs

-- Function calls happen before any infix operator. Parens indicate precedence.
cos (degrees 30) ^ 2 + sin (degrees 30) ^ 2 -- 1
-- First degrees is applied to 30, then the result is passed to the trig
-- functions, which is then squared, and the addition happens last.

{-- Types and Type Annotations --}

-- The compiler will infer the type of every value in your program.
-- Types are always uppercase. Read x : T as "x has type T".
-- Some common types, which you might see in Elm's REPL.
5 : Int
6.7 : Float
"hello" : String
True : Bool

-- Functions have types too. Read -> as "goes to". Think of the rightmost type
-- as the type of the return value, and the others as arguments.
not : Bool -> Bool
round : Float -> Int

-- When you define a value, it's good practice to write its type above it.
-- The annotation is a form of documentation, which is verified by the compiler.
double : Int -> Int
double x = x * 2

-- Function arguments are passed in parentheses.
-- Lowercase types are type variables: they can be any type, as long as each
-- call is consistent.
List.map : (a -> b) -> List a -> List b
-- "List dot map has type a-goes-to-b, goes to list of a, goes to list of b."

-- There are three special lowercase types: number, comparable, and appendable.
-- Numbers allow you to use arithmetic on Ints and Floats.
-- Comparable allows you to order numbers and strings, like a < b.
-- Appendable things can be combined with a ++ b.

{-- Type Aliases and Union Types --}

-- When you write a record or tuple, its type already exists.
-- (Notice that record types use colon and record values use equals.)
origin : { x : Float, y : Float, z : Float }
origin =
  { x = 0, y = 0, z = 0 }

-- You can give existing types a nice name with a type alias.
type alias Point3D = { x : Float, y : Float, z : Float }

-- If you alias a record, you can use the name as a constructor function.
otherOrigin : Point3D
otherOrigin = Point3D 0 0 0

-- But it's still the same type, so you can equate them.
origin == otherOrigin -- True

-- By contrast, defining a union type creates a type that didn't exist before.
-- A union type is so called because it can be one of many possibilities.
-- Each of the possibilities is represented as a "tag".
type Direction = North | South | East | West

-- Tags can carry other values of known type. This can work recursively.
type IntTree = Leaf | Node Int IntTree IntTree
-- "Leaf" and "Node" are the tags. Everything following a tag is a type.

-- Tags can be used as values or functions.
root : IntTree
root = Node 7 Leaf Leaf

-- Union types (and type aliases) can use type variables.
type Tree a = Leaf | Node a (Tree a) (Tree a)
-- "The type tree of a is a leaf, or a node of a, tree of a, and tree of a."

-- You can pattern match union tags. The uppercase tags must be matched exactly.
-- The lowercase variables will match anything. Underscore also matches
-- anything, but signifies that you aren't using it.
leftmostElement : Tree a -> Maybe a
leftmostElement tree =
  case tree of
    Leaf -> Nothing
    Node x Leaf _ -> Just x
    Node _ subtree _ -> leftmostElement subtree

-- That's pretty much it for the language itself. Now let's see how to organize
-- and run your code.

{-- Modules and Imports --}

-- The core libraries are organized into modules, as are any third-party
-- libraries you may use. For large projects, you can define your own modules.

-- Put this at the top of the file. If omitted, you're in Main.
module Name where

-- By default, everything is exported. You can specify exports explicity.
module Name (MyType, myValue) where

-- One common pattern is to export a union type but not its tags. This is known
-- as an "opaque type", and is frequently used in libraries.

-- Import code from other modules to use it in this one.
-- Places Dict in scope, so you can call Dict.insert.
import Dict

-- Imports the Dict module and the Dict type, so your annotations don't have to
-- say Dict.Dict. You can still use Dict.insert.
import Dict exposing (Dict)

-- Rename an import.
import Graphics.Collage as C

{-- Ports --}

-- A port indicates that you will be communicating with the outside world.
-- Ports are only allowed in the Main module.

-- An incoming port is just a type signature.
port clientID : Int

-- An outgoing port has a defintion.
port clientOrders : List String
port clientOrders = ["Books", "Groceries", "Furniture"]

-- We won't go into the details, but you set up callbacks in JavaScript to send
-- on incoming ports and receive on outgoing ports.

{-- Command Line Tools --}

-- Compile a file.
$ elm make MyFile.elm

-- The first time you do this, Elm will install the core libraries and create
-- elm-package.json, where information about your project is kept.

-- The reactor is a server that compiles and runs your files.
-- Click the wrench next to file names to enter the time-travelling debugger!
$ elm reactor

-- Experiment with simple expressions in a Read-Eval-Print Loop.
$ elm repl

-- Packages are identified by GitHub username and repo name.
-- Install a new package, and record it in elm-package.json.
$ elm package install evancz/elm-html

-- See what changed between versions of a package.
$ elm package diff evancz/elm-html 3.0.0 4.0.2
-- Elm's package manager enforces semantic versioning, so minor version bumps
-- will never break your build!
```

The Elm language is surprisingly small. You can now look through almost any Elm
source code and have a rough idea of what is going on. However, the possibilties
for error-resistant and easy-to-refactor code are endless!

Here are some useful resources.

* The [Elm website](http://elm-lang.org/). Includes:
  * Links to the [installers](http://elm-lang.org/install)
  * [Documentation guides](http://elm-lang.org/docs), including the [syntax reference](http://elm-lang.org/docs/syntax)
  * Lots of helpful [examples](http://elm-lang.org/examples)

* Documentation for [Elm's core libraries](http://package.elm-lang.org/packages/elm-lang/core/latest/). Take note of:
  * [Basics](http://package.elm-lang.org/packages/elm-lang/core/latest/Basics), which is imported by default
  * [Maybe](http://package.elm-lang.org/packages/elm-lang/core/latest/Maybe) and its cousin [Result](http://package.elm-lang.org/packages/elm-lang/core/latest/Result), commonly used for missing values or error handling
  * Data structures like [List](http://package.elm-lang.org/packages/elm-lang/core/latest/List), [Array](http://package.elm-lang.org/packages/elm-lang/core/latest/Array), [Dict](http://package.elm-lang.org/packages/elm-lang/core/latest/Dict), and [Set](http://package.elm-lang.org/packages/elm-lang/core/latest/Set)
  * JSON [encoding](http://package.elm-lang.org/packages/elm-lang/core/latest/Json-Encode) and [decoding](http://package.elm-lang.org/packages/elm-lang/core/latest/Json-Decode)

* [The Elm Architecture](https://github.com/evancz/elm-architecture-tutorial#the-elm-architecture). An essay by Elm's creator with examples on how to organize code into components.

* The [Elm mailing list](https://groups.google.com/forum/#!forum/elm-discuss). Everyone is friendly and helpful.

* [Scope in Elm](https://github.com/elm-guides/elm-for-js/blob/master/Scope.md#scope-in-elm) and [How to Read a Type Annotation](https://github.com/elm-guides/elm-for-js/blob/master/How%20to%20Read%20a%20Type%20Annotation.md#how-to-read-a-type-annotation). More community guides on the basics of Elm, written for JavaScript developers.

Go out and write some Elm!<|MERGE_RESOLUTION|>--- conflicted
+++ resolved
@@ -74,26 +74,15 @@
 fst ("elm", 42) -- "elm"
 snd ("elm", 42) -- 42
 
-<<<<<<< HEAD
 -- Records are like tuples but the fields have names. The order of fields
 -- doesn't matter. Notice that record values use equals signs, not colons.
-{ x = 3, y = 7}
-=======
--- Records are like tuples but the fields have names.
--- Notice that equals signs, not colons, are used.
 { x = 3, y = 7 }
->>>>>>> fb4f3466
 
 -- Access a field with a dot and the field name.
 { x = 3, y = 7 }.x -- 3
 
-<<<<<<< HEAD
 -- Or with an accessor fuction, which is a dot and the field name on its own.
-.y { x = 3, y = 7} -- 7
-=======
--- Or with an accessor fuction, a dot and then the field name.
 .y { x = 3, y = 7 } -- 7
->>>>>>> fb4f3466
 
 -- Update the fields of a record. (It must have the fields already.)
 { person |
