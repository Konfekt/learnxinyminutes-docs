---

language: racket
<<<<<<< HEAD
contributors:
    - ["th3rac25", "http://twitter.com/th3rac25"]
filename: learnracket.py
=======
filename: learnracket.rkt
contributors:
  - ["th3rac25", "https://github.com/voila"]
  - ["Eli Barzilay", "https://github.com/elibarzilay"]

>>>>>>> 5a3a63c3
---

Racket is a general purpose, multi-paradigm programming language in the Lisp/Scheme family.

Feedback is appreciated! You can reach me at [@th3rac25](http://twitter.com/th3rac25) or th3rac25 [at] [google's email service]


```scheme
#lang racket ; defines the language we are using

;;; Comments

;; Single line comments start with a semicolon

#| Block comments
   can span multiple lines and...
    #|
       they can be nested!
    |#
|#

;; S-expression comments discard the following expression,
;; useful to comment expressions when debugging
#; (this expression is discarded)

;;;;;;;;;;;;;;;;;;;;;;;;;;;;;;;;;;;;;;;;;;;;;;;;;;;;
;; 1. Primitive Datatypes and Operators
;;;;;;;;;;;;;;;;;;;;;;;;;;;;;;;;;;;;;;;;;;;;;;;;;;;;

;;; Numbers
9999999999999999999999 ; integers
#b111                  ; binary => 7
#o111                  ; octal => 73
#x111                  ; hexadecimal => 273
3.14                   ; reals
6.02e+23
1/2                    ; rationals
1+2i                   ; complex numbers

;; Function application is written (f x y z ...)
;; where f is a function and x, y, z, ... are operands
;; If you want to create a literal list of data, use ' to stop it from
;; being evaluated
'(+ 1 2) ; => (+ 1 2)
;; Now, some arithmetic operations
(+ 1 1)  ; => 2
(- 8 1)  ; => 7
(* 10 2) ; => 20
(expt 2 3) ; => 8
(quotient 5 2) ; => 2
(remainder 5 2) ; => 1
(/ 35 5) ; => 7
(/ 1 3) ; => 1/3
(exact->inexact 1/3) ; => 0.3333333333333333
(+ 1+2i  2-3i) ; => 3-1i

;;; Booleans
#t ; for true
#f ; for false -- any value other than #f is true
(not #t) ; => #f
(and 0 #f (error "doesn't get here")) ; => #f
(or #f 0 (error "doesn't get here"))  ; => 0

;;; Characters
#\A ; => #\A
#\λ ; => #\λ
#\u03BB ; => #\λ

;;; Strings are fixed-length array of characters.
"Hello, world!"
"Benjamin \"Bugsy\" Siegel"   ; backslash is an escaping character
"Foo\tbar\41\x21\u0021\a\r\n" ; includes C escapes, Unicode
"λx:(μα.α→α).xx"              ; can include Unicode characters

;; Strings can be added too!
(string-append "Hello " "world!") ; => "Hello world!"

;; A string can be treated like a list of characters
(string-ref "Apple" 0) ; => #\A

;; format can be used to format strings:
(format "~a can be ~a" "strings" "formatted")

;; Printing is pretty easy
(printf "I'm Racket. Nice to meet you!\n")

;;;;;;;;;;;;;;;;;;;;;;;;;;;;;;;;;;;;;;;;;;;;;;;;;;;;
;; 2. Variables
;;;;;;;;;;;;;;;;;;;;;;;;;;;;;;;;;;;;;;;;;;;;;;;;;;;;
;; You can create a variable using define
;; a variable name can use any character except: ()[]{}",'`;#|\
(define some-var 5)
some-var ; => 5

;; You can also use unicode characters
(define ⊆ subset?)
(⊆ (set 3 2) (set 1 2 3)) ; => #t

;; Accessing a previously unassigned variable is an exception
; x ; => x: undefined ...

;; Local binding: `me' is bound to "Bob" only within the (let ...)
(let ([me "Bob"])
  "Alice"
  me) ; => "Bob"

;;;;;;;;;;;;;;;;;;;;;;;;;;;;;;;;;;;;;;;;;;;;;;;;;;;;;
;; 3. Structs and Collections
;;;;;;;;;;;;;;;;;;;;;;;;;;;;;;;;;;;;;;;;;;;;;;;;;;;;;

;; Structs
(struct dog (name breed age))
(define my-pet
  (dog "lassie" "collie" 5))
my-pet ; => #<dog>
(dog? my-pet) ; => #t
(dog-name my-pet) ; => "lassie"

;;; Pairs (immutable)
;; `cons' constructs pairs, `car' and `cdr' extract the first
;; and second elements
(cons 1 2) ; => '(1 . 2)
(car (cons 1 2)) ; => 1
(cdr (cons 1 2)) ; => 2

;;; Lists

;; Lists are linked-list data structures, made of `cons' pairs and end
;; with a `null' (or '()) to mark the end of the list
(cons 1 (cons 2 (cons 3 null))) ; => '(1 2 3)
;; `list' is a convenience variadic constructor for lists
(list 1 2 3) ; => '(1 2 3)
;; and a quote can also be used for a literal list value
'(1 2 3) ; => '(1 2 3)

;; Can still use `cons' to add an item to the beginning of a list
(cons 4 '(1 2 3)) ; => '(4 1 2 3)

;; Use `append' to add lists together
(append '(1 2) '(3 4)) ; => '(1 2 3 4)

;; Lists are a very basic type, so there is a *lot* of functionality for
;; them, a few examples:
(map add1 '(1 2 3))          ; => '(2 3 4)
(map + '(1 2 3) '(10 20 30)) ; => '(11 22 33)
(filter even? '(1 2 3 4))    ; => '(2 4)
(count even? '(1 2 3 4))     ; => 2
(take '(1 2 3 4) 2)          ; => '(1 2)
(drop '(1 2 3 4) 2)          ; => '(3 4)

;;; Vectors

;; Vectors are fixed-length arrays
#(1 2 3) ; => '#(1 2 3)

;; Use `vector-append' to add vectors together
(vector-append #(1 2 3) #(4 5 6)) ; => #(1 2 3 4 5 6)

;;; Sets

;; Create a set from a list
(list->set '(1 2 3 1 2 3 3 2 1 3 2 1)) ; => (set 1 2 3)

;; Add a member with `set-add'
;; (Functional: returns the extended set rather than mutate the input)
(set-add (set 1 2 3) 4) ; => (set 1 2 3 4)

;; Remove one with `set-remove'
(set-remove (set 1 2 3) 1) ; => (set 2 3)

;; Test for existence with `set-member?'
(set-member? (set 1 2 3) 1) ; => #t
(set-member? (set 1 2 3) 4) ; => #f

;;; Hashes

;; Create an immutable hash table (mutable example below)
(define m (hash 'a 1 'b 2 'c 3))

;; Retrieve a value
(hash-ref m 'a) ; => 1

;; Retrieving a non-present value is an exception
; (hash-ref m 'd) => no value found

;; You can provide a default value for missing keys
(hash-ref m 'd 0) ; => 0

;; Use `hash-set' to extend an immutable hash table
;; (Returns the extended hash instdead of mutating it)
(define m2 (hash-set m 'd 4))
m2 ; => '#hash((b . 2) (a . 1) (d . 4) (c . 3))

;; Remember, these hashes are immutable!
m ; => '#hash((b . 2) (a . 1) (c . 3))  <-- no `d'

;; Use `hash-remove' to remove keys (functional too)
(hash-remove m 'a) ; => '#hash((b . 2) (c . 3))

;;;;;;;;;;;;;;;;;;;;;;;;;;;;;;;;;;;;;;;;;;;;;;;;;;;;
;; 3. Functions
;;;;;;;;;;;;;;;;;;;;;;;;;;;;;;;;;;;;;;;;;;;;;;;;;;;;

;; Use `lambda' to create functions.
;; A function always returns the value of its last expression
(lambda () "Hello World") ; => #<procedure>
;; Can also use a unicode `λ'
(λ () "Hello World")     ; => same function

;; Use parens to call all functions, including a lambda expression
((lambda () "Hello World")) ; => "Hello World"
((λ () "Hello World"))      ; => "Hello World"

;; Assign a function to a var
(define hello-world (lambda () "Hello World"))
(hello-world) ; => "Hello World"

;; You can shorten this using the function definition syntatcic sugae:
(define (hello-world2) "Hello World")

;; The () in the above is the list of arguments for the function
(define hello
  (lambda (name)
    (string-append "Hello " name)))
(hello "Steve") ; => "Hello Steve"
;; ... or equivalently, using a sugared definition:
(define (hello2 name)
  (string-append "Hello " name))

;; You can have multi-variadic functions too, using `case-lambda'
(define hello3
  (case-lambda
    [() "Hello World"]
    [(name) (string-append "Hello " name)]))
(hello3 "Jake") ; => "Hello Jake"
(hello3) ; => "Hello World"
;; ... or specify optional arguments with a default value expression
(define (hello4 [name "World"])
  (string-append "Hello " name))

;; Functions can pack extra arguments up in a list
(define (count-args . args)
  (format "You passed ~a args: ~a" (length args) args))
(count-args 1 2 3) ; => "You passed 3 args: (1 2 3)"
;; ... or with the unsugared `lambda' form:
(define count-args2
  (lambda args
    (format "You passed ~a args: ~a" (length args) args)))

;; You can mix regular and packed arguments
(define (hello-count name . args)
  (format "Hello ~a, you passed ~a extra args" name (length args)))
(hello-count "Finn" 1 2 3)
; => "Hello Finn, you passed 3 extra args"
;; ... unsugared:
(define hello-count2
  (lambda (name . args)
    (format "Hello ~a, you passed ~a extra args" name (length args))))

;; And with keywords
(define (hello-k #:name [name "World"] #:greeting [g "Hello"] . args)
  (format "~a ~a, ~a extra args" g name (length args)))
(hello-k)                 ; => "Hello World, 0 extra args"
(hello-k 1 2 3)           ; => "Hello World, 3 extra args"
(hello-k #:greeting "Hi") ; => "Hi World, 0 extra args"
(hello-k #:name "Finn" #:greeting "Hey") ; => "Hey Finn, 0 extra args"
(hello-k 1 2 3 #:greeting "Hi" #:name "Finn" 4 5 6)
                                         ; => "Hi Finn, 6 extra args"

;;;;;;;;;;;;;;;;;;;;;;;;;;;;;;;;;;;;;;;;;;;;;;;;;;;;
;; 4. Equality
;;;;;;;;;;;;;;;;;;;;;;;;;;;;;;;;;;;;;;;;;;;;;;;;;;;;

;; for numbers use `='
(= 3 3.0) ; => #t
(= 2 1) ; => #f

;; for object identity use `eq?'
(eq? 3 3) ; => #t
(eq? 3 3.0) ; => #f
(eq? (list 3) (list 3)) ; => #f

;; for collections use `equal?'
(equal? (list 'a 'b) (list 'a 'b)) ; => #t
(equal? (list 'a 'b) (list 'b 'a)) ; => #f

;;;;;;;;;;;;;;;;;;;;;;;;;;;;;;;;;;;;;;;;;;;;;;;;;;;;
;; 5. Control Flow
;;;;;;;;;;;;;;;;;;;;;;;;;;;;;;;;;;;;;;;;;;;;;;;;;;;;

;;; Conditionals

(if #t               ; test expression
    "this is true"   ; then expression
    "this is false") ; else expression
; => "this is true"

;; In conditionals, all non-#f values are treated as true
(member 'Groucho '(Harpo Groucho Zeppo)) ; => '(Groucho Zeppo)
(if (member 'Groucho '(Harpo Groucho Zeppo))
    'yep
    'nope)
; => 'yep

;; `cond' chains a series of tests to select a result
(cond [(> 2 2) (error "wrong!")]
      [(< 2 2) (error "wrong again!")]
      [else 'ok]) ; => 'ok

;;; Pattern Matching

(define (fizzbuzz? n)
  (match (list (remainder n 3) (remainder n 5))
    [(list 0 0) 'fizzbuzz]
    [(list 0 _) 'fizz]
    [(list _ 0) 'buzz]
    [_          #f]))

(fizzbuzz? 15) ; => 'fizzbuzz
(fizzbuzz? 37) ; => #f

;;; Loops

;; Looping can be done through (tail-) recursion
(define (loop i)
  (when (< i 10)
    (printf "i=~a\n" i)
    (loop (add1 i))))
(loop 5) ; => i=5, i=6, ...

;; Similarly, with a named let
(let loop ((i 0))
  (when (< i 10)
    (printf "i=~a\n" i)
    (loop (add1 i)))) ; => i=0, i=1, ...

;; See below how to add a new `loop' form, but Racket already has a very
;; flexible `for' form for loops:
(for ([i 10])
  (printf "i=~a\n" i)) ; => i=0, i=1, ...
(for ([i (in-range 5 10)])
  (printf "i=~a\n" i)) ; => i=5, i=6, ...

;;; Iteration Over Other Sequences
;; `for' allows iteration over many other kinds of sequences:
;; lists, vectors, strings, sets, hash tables, etc...

(for ([i (in-list '(l i s t))])
  (displayln i))

(for ([i (in-vector #(v e c t o r))])
  (displayln i))

(for ([i (in-string "string")])
  (displayln i))

(for ([i (in-set (set 'x 'y 'z))])
  (displayln i))

(for ([(k v) (in-hash (hash 'a 1 'b 2 'c 3 ))])
  (printf "key:~a value:~a\n" k v))

;;; More Complex Iterations

;; Parallel scan of multiple sequences (stops on shortest)
(for ([i 10] [j '(x y z)]) (printf "~a:~a\n" i j))
; => 0:x 1:y 2:z

;; Nested loops
(for* ([i 2] [j '(x y z)]) (printf "~a:~a\n" i j))
; => 0:x, 0:y, 0:z, 1:x, 1:y, 1:z

;; Conditions
(for ([i 1000]
      #:when (> i 5)
      #:unless (odd? i)
      #:break (> i 10))
  (printf "i=~a\n" i))
; => i=6, i=8, i=10

;;; Comprehensions
;; Very similar to `for' loops -- just collect the results

(for/list ([i '(1 2 3)])
  (add1 i)) ; => '(2 3 4)

(for/list ([i '(1 2 3)] #:when (even? i))
  i) ; => '(2)

(for/list ([i 10] [j '(x y z)])
  (list i j)) ; => '((0 x) (1 y) (2 z))

(for/list ([i 1000] #:when (> i 5) #:unless (odd? i) #:break (> i 10))
  i) ; => '(6 8 10)

(for/hash ([i '(1 2 3)])
  (values i (number->string i)))
; => '#hash((1 . "1") (2 . "2") (3 . "3"))

;; There are many kinds of other built-in ways to collect loop values:
(for/sum ([i 10]) (* i i)) ; => 285
(for/product ([i (in-range 1 11)]) (* i i)) ; => 13168189440000
(for/and ([i 10] [j (in-range 10 20)]) (< i j)) ; => #t
(for/or ([i 10] [j (in-range 0 20 2)]) (= i j)) ; => #t
;; And to use any arbitrary combination, use `for/fold'
(for/fold ([sum 0]) ([i '(1 2 3 4)]) (+ sum i)) ; => 10
;; (This can often replace common imperative loops)

;;; Exceptions

;; To catch exceptions, use the `with-handlers' form
(with-handlers ([exn:fail? (lambda (exn) 999)])
  (+ 1 "2")) ; => 999
(with-handlers ([exn:break? (lambda (exn) "no time")])
  (sleep 3)
  "phew") ; => "phew", but if you break it => "no time"

;; Use `raise' to throw exceptions or any other value
(with-handlers ([number?    ; catch numeric values raised
                 identity]) ; return them as plain values
  (+ 1 (raise 2))) ; => 2

;;;;;;;;;;;;;;;;;;;;;;;;;;;;;;;;;;;;;;;;;;;;;;;;;;;;
;; 6. Mutation
;;;;;;;;;;;;;;;;;;;;;;;;;;;;;;;;;;;;;;;;;;;;;;;;;;;;

;; Use `set!' to assign a new value to an existing variable
(define n 5)
(set! n (add1 n))
n ; => 6

;; Use boxes for explicitly mutable values (similar to pointers or
;; references in other languages)
(define n* (box 5))
(set-box! n* (add1 (unbox n*)))
(unbox n*) ; => 6

;; Many Racket datatypes are immutable (pairs, lists, etc), some come in
;; both mutable and immutable flavors (strings, vectors, hash tables,
;; etc...)

;; Use `vector' or `make-vector' to create mutable vectors
(define vec (vector 2 2 3 4))
(define wall (make-vector 100 'bottle-of-beer))
;; Use vector-set! to update a slot
(vector-set! vec 0 1)
(vector-set! wall 99 'down)
vec ; => #(1 2 3 4)

;; Create an empty mutable hash table and manipulate it
(define m3 (make-hash))
(hash-set! m3 'a 1)
(hash-set! m3 'b 2)
(hash-set! m3 'c 3)
(hash-ref m3 'a)   ; => 1
(hash-ref m3 'd 0) ; => 0
(hash-remove! m3 'a)

;;;;;;;;;;;;;;;;;;;;;;;;;;;;;;;;;;;;;;;;;;;;;;;;;;;;
;; 7. Modules
;;;;;;;;;;;;;;;;;;;;;;;;;;;;;;;;;;;;;;;;;;;;;;;;;;;;

;; Modules let you organize code into multiple files and reusable
;; libraries; here we use sub-modules, nested in the whole module that
;; this text makes (starting from the "#lang" line)

(module cake racket/base ; define a `cake' module based on racket/base

  (provide print-cake) ; function exported by the module

  (define (print-cake n)
    (show "   ~a   " n #\.)
    (show " .-~a-. " n #\|)
    (show " | ~a | " n #\space)
    (show "---~a---" n #\-))

  (define (show fmt n ch) ; internal function
    (printf fmt (make-string n ch))
    (newline)))

;; Use `require' to get all `provide'd names from a module
(require 'cake) ; the ' is for a local submodule
(print-cake 3)
; (show "~a" 1 #\A) ; => error, `show' was not exported

;;;;;;;;;;;;;;;;;;;;;;;;;;;;;;;;;;;;;;;;;;;;;;;;;;;;
;; 8. Classes and Objects
;;;;;;;;;;;;;;;;;;;;;;;;;;;;;;;;;;;;;;;;;;;;;;;;;;;;

;; Create a class fish% (-% is idomatic for class bindings)
(define fish%
  (class object%
    (init size) ; initialization argument
    (super-new) ; superclass initialization
    ;; Field
    (define current-size size)
    ;; Public methods
    (define/public (get-size)
      current-size)
    (define/public (grow amt)
      (set! current-size (+ amt current-size)))
    (define/public (eat other-fish)
      (grow (send other-fish get-size)))))

;; Create an instance of fish%
(define charlie
  (new fish% [size 10]))

;; Use `send' to call an object's methods
(send charlie get-size) ; => 10
(send charlie grow 6)
(send charlie get-size) ; => 16

;; `fish%' is a plain "first class" value, which can get us mixins
(define (add-color c%)
  (class c%
    (init color)
    (super-new)
    (define my-color color)
    (define/public (get-color) my-color)))
(define colored-fish% (add-color fish%))
(define charlie2 (new colored-fish% [size 10] [color 'red]))
(send charlie2 get-color)
;; or, with no names:
(send (new (add-color fish%) [size 10] [color 'red]) get-color)

;;;;;;;;;;;;;;;;;;;;;;;;;;;;;;;;;;;;;;;;;;;;;;;;;;;;
;; 9. Macros
;;;;;;;;;;;;;;;;;;;;;;;;;;;;;;;;;;;;;;;;;;;;;;;;;;;;

;; Macros let you extend the syntax of the language

;; Let's add a while loop
(define-syntax-rule (while condition body ...)
  (let loop ()
    (when condition
      body ...
      (loop))))

(let ([i 0])
  (while (< i  10)
    (displayln i)
    (set! i (add1 i))))

;; Macros are hygienic, you cannot clobber existing variables!
(define-syntax-rule (swap! x y) ; -! is idomatic for mutation
  (let ([tmp x])
    (set! x y)
    (set! y tmp)))

(define tmp 1)
(define a 2)
(define b 3)
(swap! a b)
(printf "tmp = ~a; a = ~a; b = ~a\n" tmp a b) ; tmp is unaffected

;; But they are still code transformations, for example:
(define-syntax-rule (bad-while condition body ...)
  (when condition
    body ...
    (bad-while condition body ...)))
;; this macro is broken: it generates infinite code, if you try to use
;; it, the compiler will get in an infinite loop

;;;;;;;;;;;;;;;;;;;;;;;;;;;;;;;;;;;;;;;;;;;;;;;;;;;;
;; 10. Contracts
;;;;;;;;;;;;;;;;;;;;;;;;;;;;;;;;;;;;;;;;;;;;;;;;;;;;

;; Contracts impose constraints on values exported from modules

(module bank-account racket
  (provide (contract-out
            [deposit (-> positive? any)] ; amounts are always positive
            [balance (-> positive?)]))

  (define amount 0)
  (define (deposit a) (set! amount (+ amount a)))
  (define (balance) amount)
  )

(require 'bank-account)
(deposit 5)

(balance) ; => 5

<<<<<<< HEAD
; Any client that attempt to deposit a non-positive amount, will be blamed
; (deposit -5) ; => deposit: contract violation 
; expected: positive?
; given: -5 
=======
;; Clients that attempt to deposit a non-positive amount are blamed
;; (deposit -5) ; => deposit: contract violation
;; expected: positive?
;; given: -5
;; more details....
>>>>>>> 5a3a63c3
```

## Further Reading

Still up for more? Try [Getting Started with Racket](http://docs.racket-lang.org/getting-started/)<|MERGE_RESOLUTION|>--- conflicted
+++ resolved
@@ -1,17 +1,10 @@
 ---
 
 language: racket
-<<<<<<< HEAD
-contributors:
-    - ["th3rac25", "http://twitter.com/th3rac25"]
-filename: learnracket.py
-=======
 filename: learnracket.rkt
 contributors:
   - ["th3rac25", "https://github.com/voila"]
   - ["Eli Barzilay", "https://github.com/elibarzilay"]
-
->>>>>>> 5a3a63c3
 ---
 
 Racket is a general purpose, multi-paradigm programming language in the Lisp/Scheme family.
@@ -597,18 +590,11 @@
 
 (balance) ; => 5
 
-<<<<<<< HEAD
-; Any client that attempt to deposit a non-positive amount, will be blamed
-; (deposit -5) ; => deposit: contract violation 
-; expected: positive?
-; given: -5 
-=======
 ;; Clients that attempt to deposit a non-positive amount are blamed
 ;; (deposit -5) ; => deposit: contract violation
 ;; expected: positive?
 ;; given: -5
 ;; more details....
->>>>>>> 5a3a63c3
 ```
 
 ## Further Reading
